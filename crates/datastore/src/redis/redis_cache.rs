use std::collections::HashMap;

use async_trait::async_trait;
use deadpool_redis::{Config, CreatePoolError, Pool, Runtime};
use ethereum_consensus::{
    primitives::{BlsPublicKey, Hash32},
    ssz::{self, prelude::*},
};
use futures_util::TryStreamExt;
use helix_common::{
    api::builder_api::TopBidUpdate, bid_submission::{v2::header_submission::SignedHeaderSubmission, BidSubmission}, pending_block::PendingBlock, versioned_payload::PayloadAndBlobs, ProposerInfo
};
use redis::{AsyncCommands, RedisResult, Script, Value};
use serde::{de::DeserializeOwned, Deserialize, Serialize};
use tokio::sync::broadcast;
use tracing::error;

use helix_common::{
    bid_submission::{BidTrace, SignedBidSubmission},
    eth::SignedBuilderBid,
    signing::RelaySigningContext,
    BuilderInfo,
};
use helix_database::types::BuilderInfoDocument;


use tokio_stream::{Stream, StreamExt, wrappers::BroadcastStream};
<<<<<<< HEAD
use helix_common::api::constraints_api::{ConstraintsMessage, SignedGatewayElection};
=======
use helix_common::api::constraints_api::{ConstraintsMessage, SignedPreconferElection};
>>>>>>> f861c401

use crate::{
    error::AuctioneerError,
    redis::{
        error::RedisCacheError,
        utils::{
            get_builder_latest_bid_time_key, get_builder_latest_bid_value_key,
            get_cache_bid_trace_key, get_cache_get_header_response_key, get_execution_payload_key,
            get_floor_bid_key, get_floor_bid_value_key, get_latest_bid_by_builder_key,
            get_latest_bid_by_builder_key_str_builder_pub_key, get_seen_block_hashes_key,
            get_top_bid_value_key,
        },
    },
    types::{
        keys::{
            BUILDER_INFO_KEY, HOUSEKEEPER_LOCK_KEY, LAST_HASH_DELIVERED_KEY,
            LAST_SLOT_DELIVERED_KEY, PROPOSER_WHITELIST_KEY,
        }, signed_builder_bid_wrapper::SignedBuilderBidWrapper, SaveBidAndUpdateTopBidResponse
    },
    Auctioneer,
};
use crate::constraints::ConstraintsAuctioneer;
use crate::types::keys::{CONSTRAINTS_KEY, ELECTED_GATEWAY_KEY};

use super::utils::{get_hash_from_hex, get_pending_block_builder_block_hash_key, get_pending_block_builder_key, get_pubkey_from_hex};

const BID_CACHE_EXPIRY_S: usize = 45;
const PENDING_BLOCK_EXPIRY_S: usize = 45;
const HOUSEKEEPER_LOCK_EXPIRY_MS: usize = 45_000;
const TWO_EPOCH_EXPIRY_S: usize = 12 * (64 + 1); // 2 EPOCHS in the future + 1 slot.

const BEST_BIDS_CHANNEL: &str = "best_bids";

const RENEW_SCRIPT: &str = r#"
if redis.call('get', KEYS[1]) == ARGV[1] then
    return redis.call('set', KEYS[1], ARGV[1], 'PX', ARGV[2], 'XX')
end
return nil
"#;

#[derive(Clone)]
pub struct RedisCache {
    pool: Pool,
    tx: broadcast::Sender<Vec<u8>>,
}

impl RedisCache {
    pub async fn new(
        conn_str: &str,
        builder_infos: Vec<BuilderInfoDocument>,
    ) -> Result<Self, CreatePoolError> {
        let cfg = Config::from_url(conn_str);
        let pool = cfg.create_pool(Some(Runtime::Tokio1))?;
        let (tx, mut rx) = broadcast::channel(1000);
        
        // ensure at least one subscriber is running
        tokio::spawn(async move {
            while let Ok(_message) = rx.recv().await {}
        });

        let cache = Self { pool, tx };

        // Load in builder info
        if let Err(err) = cache.update_builder_infos(builder_infos).await {
            error!(err=%err, "Failed to initialise builder info")
        }

        Ok(cache)
    }

    pub async fn start_best_bid_listener(&self) -> Result<(), RedisCacheError> {
        let conn = self.pool.get().await?;
        let mut pubsub = deadpool_redis::Connection::take(conn).into_pubsub();
        pubsub.subscribe(BEST_BIDS_CHANNEL).await?;

        let mut message_stream = pubsub.on_message();

        let mut conn = self.pool.get().await?;

        while let Some(message) = message_stream.next().await {
            let payload : String = match message.get_payload(){
                Ok(payload) => payload,
                Err(err) => {
                    error!(err=%err, "Failed to get payload from message");
                    continue;
                }
            
            };

            let data: String = match conn.get(payload).await {
                Ok(data) => data,
                Err(err) => {
                    error!(err=%err, "Failed to get data from redis");
                    continue;
                }
            };
            let sig_bid: SignedBuilderBidWrapper = match serde_json::from_str(&data) {
                Ok(sig_bid) => sig_bid,
                Err(err) => {
                    error!(err=%err, "Failed to deserialize data");
                    continue;
                }
            
            };

            let top_bid_update: TopBidUpdate = sig_bid.into();
            //ssz encode the top bid update
            let serialized = match ssz::prelude::serialize(&top_bid_update) {
                Ok(serialized) => serialized,
                Err(err) => {
                    error!(err=%err, "Failed to serialize top bid update");
                    continue;
                }
            };
            
            if let Err(err) = self.tx.send(serialized) {
                error!(err=%err, "Failed to send top bid update");
                continue;
            }
        }

        Ok(())
    }
    

    async fn get<T: DeserializeOwned>(&self, key: &str) -> Result<Option<T>, RedisCacheError> {
        let mut conn = self.pool.get().await?;
        let value: redis::Value = conn.get(key).await?;
        if let redis::Value::Nil = value {
            Ok(None)
        } else if let redis::Value::Data(data) = value {
            let deserialized: T = serde_json::from_slice(&data)?;
            Ok(Some(deserialized))
        } else {
            Err(RedisCacheError::UnexpectedValueType)
        }
    }

    async fn hget<T: DeserializeOwned>(
        &self,
        key: &str,
        field: &str,
    ) -> Result<Option<T>, RedisCacheError> {
        let mut conn = self.pool.get().await?;
        let value: redis::Value = conn.hget(key, field).await?;
        if let redis::Value::Nil = value {
            Ok(None)
        } else if let redis::Value::Data(data) = value {
            let deserialized: T = serde_json::from_slice(&data)?;
            Ok(Some(deserialized))
        } else {
            Err(RedisCacheError::UnexpectedValueType)
        }
    }

    async fn hgetall<V: DeserializeOwned>(
        &self,
        key: &str,
    ) -> Result<Option<HashMap<String, V>>, RedisCacheError> {
        let mut conn = self.pool.get().await?;
        let entries: HashMap<String, Vec<u8>> = conn.hgetall(key).await?;
        if entries.is_empty() {
            return Ok(None);
        }

        let mut deserialized_entries = HashMap::with_capacity(entries.len());
        for (key, value) in entries.into_iter() {
            let deserialized_value: V = serde_json::from_slice(&value)?;
            deserialized_entries.insert(key, deserialized_value);
        }

        Ok(Some(deserialized_entries))
    }

    async fn hgetall_raw(
        &self,
        key: &str,
    ) -> Result<HashMap<String, Vec<u8>>, RedisCacheError> {
        let mut conn = self.pool.get().await?;
        let entries: HashMap<String, Vec<u8>> = conn.hgetall(key).await?;
        Ok(entries)
    }

    #[allow(dead_code)]
    async fn lrange<T: DeserializeOwned>(
        &self,
        key: &str,
        start: isize,
        stop: isize,
    ) -> Result<Vec<T>, RedisCacheError> {
        let mut conn = self.pool.get().await?;
        let values: Vec<Vec<u8>> = conn.lrange(key, start, stop).await?;

        let mut deserialized_values = Vec::with_capacity(values.len());
        for value in values.iter() {
            let deserialized: T = serde_json::from_slice(value)?;
            deserialized_values.push(deserialized);
        }

        Ok(deserialized_values)
    }

    async fn set(
        &self,
        key: &str,
        value: &impl Serialize,
        expiry: Option<usize>,
    ) -> Result<(), RedisCacheError> {
        let mut conn = self.pool.get().await?;
        let str_val = serde_json::to_string(value)?;

        match expiry {
            Some(expiry) => Ok(conn.set_ex(key, str_val, expiry).await?),
            None => Ok(conn.set(key, str_val).await?),
        }
    }

    async fn publish(&self, channel: &str, key: &str) -> Result<(), RedisCacheError> {
        let mut conn = self.pool.get().await?;
        Ok(conn.publish(channel, key).await?)
    }

    /// Attempts to set a lock in Redis with a specified key and expiry.
    ///
    /// This method uses an asynchronous Redis connection from a pool to execute the SET command.
    /// It employs a locking pattern where the lock is set only if the key doesn't already exist
    /// (`NX` option) and sets the lock to expire after a given duration (`expiry` in milliseconds).
    ///
    /// # Arguments
    /// * `key` - A reference to a string slice that holds the key for the lock.
    /// * `expiry` - The duration in milliseconds for which the lock should be valid.
    ///
    /// # Returns
    /// Returns `true` if the lock was successfully acquired, or `false` if the lock was not set
    async fn set_lock(&self, key: &str, id: &str, expiry: usize) -> bool {
        let mut conn = match self.pool.get().await {
            Ok(conn) => conn,
            Err(_) => return false,
        };

        let result: RedisResult<Value> = redis::cmd("SET")
            .arg(key)
            .arg(id)
            .arg("NX")
            .arg("PX")
            .arg(expiry)
            .query_async(&mut conn)
            .await;

        match result {
            Ok(Value::Okay) => true,
            Ok(_) | Err(_) => false,
        }
    }

    /// Attempts to renew an existing lock in Redis with a specified key and new expiry time.
    ///
    /// This method uses an asynchronous Redis connection from a pool to execute the SET command
    /// with the 'XX' option, ensuring that the lock is only renewed if it already exists.
    ///
    /// # Arguments
    /// * `key` - A reference to a string slice that holds the key of the lock to renew.
    /// * `expiry` - The new duration in milliseconds for which the lock should be valid.
    async fn renew_lock(&self, key: &str, id: &str, expiry: usize) -> bool {
        let mut conn = match self.pool.get().await {
            Ok(conn) => conn,
            Err(_) => return false,
        };

        let script = Script::new(RENEW_SCRIPT);
        let result =
            script.key(&[key]).arg(&[id, &expiry.to_string()]).invoke_async(&mut conn).await;

        match result {
            Ok(Value::Okay) => true,
            Ok(_) | Err(_) => false,
        }
    }

    async fn hset(
        &self,
        key: &str,
        field: &str,
        value: &impl Serialize,
        expiry: Option<usize>,
    ) -> Result<(), RedisCacheError> {
        let mut conn = self.pool.get().await?;
        let mut pipeline = redis::pipe();

        let str_val = serde_json::to_string(value)?;

        pipeline.hset(key, field, str_val);
        if let Some(expiry) = expiry {
            pipeline.expire(key, expiry);
        }

        Ok(pipeline.query_async(&mut conn).await?)
    }

    async fn hset_multiple<T: Serialize>(
        &self,
        key: &str,
        entries: &[(&str, T)],
        expiry: usize,
    ) -> Result<(), RedisCacheError> {
        let mut conn = self.pool.get().await?;
        let mut pipeline = redis::pipe();
    
        // Prepare a vector to hold serialized values
        let mut fields_and_values: Vec<(&str, String)> = Vec::new();
    
        // Iterate over the entries to serialize each value
        for (field, value) in entries {
            let str_val = serde_json::to_string(value)?;
            fields_and_values.push((field, str_val));
        }
    
        // Use hset_multiple for setting multiple fields at once
        pipeline.hset_multiple(key, &fields_and_values);
        pipeline.expire(key, expiry);

        Ok(pipeline.query_async(&mut conn).await?)
    }

    async fn hset_multiple_not_exists<T: Serialize>(
        &self,
        key: &str,
        entries: &[(&str, T)],
        expiry: usize,
    ) -> Result<(), RedisCacheError> {
        let mut conn = self.pool.get().await?;
        let mut pipeline = redis::pipe();
    
        // Iterate over the entries to serialize each value
        for (field, value) in entries {
            let str_val = serde_json::to_string(value)?;
            pipeline.cmd("HSETNX").arg(key).arg(field).arg(str_val);
        }

        pipeline.expire(key, expiry);

        Ok(pipeline.query_async(&mut conn).await?)
    }

    #[allow(dead_code)]
    async fn rpush(&self, key: &str, value: &impl Serialize) -> Result<(), RedisCacheError> {
        let mut conn = self.pool.get().await?;
        let str_val = serde_json::to_string(value)?;
        Ok(conn.rpush(key, str_val).await?)
    }

    async fn hdel(&self, key: &str, field: &str) -> Result<(), RedisCacheError> {
        let mut conn = self.pool.get().await?;
        Ok(conn.hdel(key, field).await?)
    }

    #[allow(dead_code)]
    async fn clear_key(&self, key: &str) -> Result<(), RedisCacheError> {
        let mut conn = self.pool.get().await?;
        Ok(conn.del(key).await?)
    }

    async fn copy(
        &self,
        from: &str,
        to: &str,
        expiry: Option<usize>,
    ) -> Result<(), RedisCacheError> {
        let mut conn = self.pool.get().await?;
        let c: i16 =
            redis::cmd("COPY").arg(from).arg(to).arg("REPLACE").query_async(&mut conn).await?;

        if c == 0 {
            return Err(RedisCacheError::RedisCopyError {
                from: from.to_string(),
                to: to.to_string(),
            });
        }

        // If an expiry is provided, set the expiry for the 'to' key
        if let Some(expiry_secs) = expiry {
            redis::cmd("EXPIRE").arg(to).arg(expiry_secs).query_async(&mut conn).await?;
        }

        Ok(())
    }

    async fn seen_or_add(
        &self,
        key: &str,
        entry: &impl Serialize,
    ) -> Result<bool, RedisCacheError> {
        let mut conn = self.pool.get().await?;

        let entry = serde_json::to_string(entry)?;
        let seen: bool = conn.sismember(key, &entry).await?;

        if !seen {
            conn.sadd(key, entry).await?;
            conn.expire(key, BID_CACHE_EXPIRY_S).await?;
        }

        Ok(seen)
    }

    async fn add(
        &self,
        key: &str,
        entry: String,
    ) -> Result<(), RedisCacheError> {
        let mut conn = self.pool.get().await?;
        conn.sadd(key, entry).await?;

        Ok(())
    }

    async fn remove(
        &self,
        key: &str,
        entries: Vec<String>,
    ) -> Result<(), RedisCacheError> {
        let mut conn = self.pool.get().await?;
        conn.srem(key, entries).await?;
        Ok(())
    }

    async fn get_set_members(
        &self,
        key: &str,
    ) -> Result<Vec<String>, RedisCacheError> {
        let mut conn = self.pool.get().await?;
        let members: Vec<String> = conn.smembers(key).await?;
        Ok(members)
    }

    async fn get_new_builder_bids(
        &self,
        slot: u64,
        parent_hash: &Hash32,
        proposer_pub_key: &BlsPublicKey,
    ) -> Result<HashMap<String, U256>, RedisCacheError> {
        let key_latest_bids_value =
            get_builder_latest_bid_value_key(slot, parent_hash, proposer_pub_key);
        Ok(self.hgetall(&key_latest_bids_value).await?.unwrap_or_default())
    }

    /// Update the top bid based on the current state of builder bids.
    async fn update_top_bid(
        &self,
        state: &mut SaveBidAndUpdateTopBidResponse,
        builder_bids: &HashMap<String, U256>,
        slot: u64,
        parent_hash: &Hash32,
        proposer_pub_key: &BlsPublicKey,
        floor_value: U256,
    ) -> Result<(), RedisCacheError> {
        if builder_bids.is_empty() {
            return Ok(());
        }

        // Determine the current top bid.
        let (top_bid_builder_pub_key, top_builder_bid_value) =
            get_top_bid(builder_bids).ok_or(RedisCacheError::InternalError)?;

        // Use the floor value if it's greater than the top bid value.
        let (top_bid_value, top_bid_source_key) = if floor_value > top_builder_bid_value {
            (floor_value, get_floor_bid_key(slot, parent_hash, proposer_pub_key))
        } else {
            (
                top_builder_bid_value,
                get_latest_bid_by_builder_key_str_builder_pub_key(
                    slot,
                    parent_hash,
                    proposer_pub_key,
                    &top_bid_builder_pub_key,
                ),
            )
        };
        state.top_bid_value = top_bid_value;

        // Set the get header response to the new best bid
        let top_bid_key = get_cache_get_header_response_key(slot, parent_hash, proposer_pub_key);
        self.copy(&top_bid_source_key, &top_bid_key, Some(BID_CACHE_EXPIRY_S)).await?;

        // Update the global top bid value
        let top_bid_value_key = get_top_bid_value_key(slot, parent_hash, proposer_pub_key);
        self.set(&top_bid_value_key, &state.top_bid_value, Some(BID_CACHE_EXPIRY_S)).await?;

        self.publish(BEST_BIDS_CHANNEL, &top_bid_key).await?;

        state.was_top_bid_updated = state.prev_top_bid_value != state.top_bid_value;

        Ok(())
    }

    async fn get_last_hash_delivered(&self) -> Result<Option<Hash32>, RedisCacheError> {
        self.get(LAST_HASH_DELIVERED_KEY).await
    }

    /// 1) Update floor bid payload by copying from the best builder bid to floor bid.
    /// 2) Update floor bid value.
    async fn set_new_floor(
        &self,
        new_floor_value: U256,
        slot: u64,
        parent_hash: &Hash32,
        proposer_pub_key: &BlsPublicKey,
        builder_pub_key: &BlsPublicKey,
    ) -> Result<(), RedisCacheError> {
        let key_bid_source =
            get_latest_bid_by_builder_key(slot, parent_hash, proposer_pub_key, builder_pub_key);
        let key_floor_bid = get_floor_bid_key(slot, parent_hash, proposer_pub_key);
        self.copy(&key_bid_source, &key_floor_bid, Some(BID_CACHE_EXPIRY_S)).await?;

        let key_floor_bid_value = get_floor_bid_value_key(slot, parent_hash, proposer_pub_key);
        self.set(&key_floor_bid_value, &new_floor_value, Some(BID_CACHE_EXPIRY_S)).await
    }
}

#[async_trait]
impl Auctioneer for RedisCache {
    async fn get_last_slot_delivered(&self) -> Result<Option<u64>, AuctioneerError> {
        self.get(LAST_SLOT_DELIVERED_KEY).await.map_err(AuctioneerError::RedisError)
    }

    async fn check_and_set_last_slot_and_hash_delivered(
        &self,
        slot: u64,
        hash: &Hash32,
    ) -> Result<(), AuctioneerError> {
        let last_slot_delivered_res = self.get_last_slot_delivered().await?;

        if let Some(last_slot_delivered) = last_slot_delivered_res {
            if slot < last_slot_delivered {
                return Err(AuctioneerError::PastSlotAlreadyDelivered);
            }

            if slot == last_slot_delivered {
                let last_hash_delivered_res = self.get_last_hash_delivered().await?;

                match last_hash_delivered_res {
                    Some(last_hash_delivered) => {
                        if *hash != last_hash_delivered {
                            return Err(AuctioneerError::AnotherPayloadAlreadyDeliveredForSlot);
                        }
                    }
                    None => return Err(AuctioneerError::UnexpectedValueType),
                }
                return Ok(());
            }
        }

        let mut conn = self.pool.get().await.map_err(RedisCacheError::from)?;
        let mut pipe = redis::pipe();

        // Add the SET commands to the pipeline
        let slot_value = serde_json::to_string(&slot).map_err(RedisCacheError::from)?;
        let hash_value =
            serde_json::to_string(&format!("{hash:?}")).map_err(RedisCacheError::from)?;
        pipe.atomic()
            .cmd("SET")
            .arg(LAST_SLOT_DELIVERED_KEY)
            .arg(slot_value)
            .ignore()
            .cmd("SET")
            .arg(LAST_HASH_DELIVERED_KEY)
            .arg(hash_value)
            .ignore();

        Ok(pipe.query_async(&mut conn).await.map_err(RedisCacheError::from)?)
    }

    async fn get_best_bid(
        &self,
        slot: u64,
        parent_hash: &Hash32,
        proposer_pub_key: &BlsPublicKey,
    ) -> Result<Option<SignedBuilderBid>, AuctioneerError> {
        let key = get_cache_get_header_response_key(slot, parent_hash, proposer_pub_key);
        let wrapped_bid: Option<SignedBuilderBidWrapper> = self.get(&key).await?;
        Ok(wrapped_bid.map(|wrapped_bid| wrapped_bid.bid))
    }

    async fn get_best_bids(&self) -> Box<dyn Stream<Item = Result<Vec<u8>, AuctioneerError>> + Send + Unpin> {
        let rx = self.tx.subscribe();
        let stream = BroadcastStream::new(rx)
            .map_err(AuctioneerError::from);
        Box::new(stream)
    }

    async fn save_execution_payload(
        &self,
        slot: u64,
        proposer_pub_key: &BlsPublicKey,
        block_hash: &Hash32,
        execution_payload: &PayloadAndBlobs,
    ) -> Result<(), AuctioneerError> {
        let key = get_execution_payload_key(slot, proposer_pub_key, block_hash);
        Ok(self.set(&key, &execution_payload, Some(BID_CACHE_EXPIRY_S)).await?)
    }

    async fn get_execution_payload(
        &self,
        slot: u64,
        proposer_pub_key: &BlsPublicKey,
        block_hash: &Hash32,
    ) -> Result<Option<PayloadAndBlobs>, AuctioneerError> {
        let key = get_execution_payload_key(slot, proposer_pub_key, block_hash);
        Ok(self.get(&key).await?)
    }

    async fn get_bid_trace(
        &self,
        slot: u64,
        proposer_pub_key: &BlsPublicKey,
        block_hash: &Hash32,
    ) -> Result<Option<BidTrace>, AuctioneerError> {
        let key = get_cache_bid_trace_key(slot, proposer_pub_key, block_hash);
        Ok(self.get(&key).await?)
    }

    async fn save_bid_trace(&self, bid_trace: &BidTrace) -> Result<(), AuctioneerError> {
        let key = get_cache_bid_trace_key(
            bid_trace.slot,
            &bid_trace.proposer_public_key,
            &bid_trace.block_hash,
        );
        Ok(self.set(&key, &bid_trace, Some(BID_CACHE_EXPIRY_S)).await?)
    }

    async fn get_builder_latest_payload_received_at(
        &self,
        slot: u64,
        builder_pub_key: &BlsPublicKey,
        parent_hash: &Hash32,
        proposer_pub_key: &BlsPublicKey,
    ) -> Result<Option<u64>, AuctioneerError> {
        let key = get_builder_latest_bid_time_key(slot, parent_hash, proposer_pub_key);
        Ok(self.hget(&key, &format!("{builder_pub_key:?}")).await?)
    }

    /// This function performs three operations:
    /// 1. Stores the full `SignedBuilderBid` object.
    /// 2. Stores the time at which this bid was received.
    /// 3. Stores the value of the bid.
    async fn save_builder_bid(
        &self,
        slot: u64,
        parent_hash: &Hash32,
        proposer_pub_key: &BlsPublicKey,
        builder_pub_key: &BlsPublicKey,
        received_at: u128,
        builder_bid: &SignedBuilderBid,
    ) -> Result<(), AuctioneerError> {
        let mut conn = self.pool.get().await.map_err(RedisCacheError::from)?;
        let mut pipe = redis::pipe();

        let wrapped_builder_bid = SignedBuilderBidWrapper::new(builder_bid.clone(), slot, builder_pub_key.clone(), received_at);

        let serialised_bid = serde_json::to_string(&wrapped_builder_bid).map_err(RedisCacheError::from)?;
        let serialised_value =
            serde_json::to_string(&builder_bid.value()).map_err(RedisCacheError::from)?;

        let key_latest_bid =
            get_latest_bid_by_builder_key(slot, parent_hash, proposer_pub_key, builder_pub_key);
        let key_latest_bids_time =
            get_builder_latest_bid_time_key(slot, parent_hash, proposer_pub_key);
        let key_latest_bids_value =
            get_builder_latest_bid_value_key(slot, parent_hash, proposer_pub_key);
        let builder_pub_key_str = format!("{:?}", builder_pub_key);

        pipe.atomic()
            // Store the full SignedBuilderBid object with expiry
            .cmd("SET")
            .arg(&key_latest_bid)
            .arg(serialised_bid)
            .arg("EX")
            .arg(BID_CACHE_EXPIRY_S)
            .ignore()
            // Store the time at which this bid was received with expiry
            .hset(&key_latest_bids_time, &builder_pub_key_str, received_at as u64)
            .ignore()
            .expire(&key_latest_bids_time, BID_CACHE_EXPIRY_S)
            .ignore()
            // Store the value of the bid with expiry
            .hset(&key_latest_bids_value, &builder_pub_key_str, serialised_value)
            .ignore()
            .expire(&key_latest_bids_value, BID_CACHE_EXPIRY_S)
            .ignore();

        Ok(pipe.query_async(&mut conn).await.map_err(RedisCacheError::from)?)
    }

    /// The `save_bid_and_update_top_bid` function performs several key operations:
    ///
    /// 1. It first fetches the latest bids for a particular slot, parent hash, and proposer.
    /// 2. It then updates the top bid based on these fetched bids and a given floor value.
    /// 3. It saves the current submission as a new bid.
    /// 4. Optionally, it updates the floor value if the submission value is above the floor.
    async fn save_bid_and_update_top_bid(
        &self,
        submission: &SignedBidSubmission,
        received_at: u128,
        cancellations_enabled: bool,
        floor_value: U256,
        state: &mut SaveBidAndUpdateTopBidResponse,
        signing_context: &RelaySigningContext,
    ) -> Result<Option<(SignedBuilderBid, PayloadAndBlobs)>, AuctioneerError> {
        // Exit early if cancellations aren't enabled and the bid is below the floor.
        let is_bid_above_floor = submission.bid_trace().value > floor_value;
        if !cancellations_enabled && !is_bid_above_floor {
            return Ok(None);
        }

        // Save the execution payload
        self.save_execution_payload(
            submission.slot(),
            submission.proposer_public_key(),
            submission.block_hash(),
            &submission.payload_and_blobs(),
        )
        .await?;
        state.set_latency_save_payload();

        // Sign builder bid with relay pubkey.
        let mut cloned_submission = (*submission).clone();
        let builder_bid = SignedBuilderBid::from_submission(
            &mut cloned_submission,
            signing_context.public_key.clone(),
            &signing_context.signing_key,
            &signing_context.context,
        )?;

        // Save builder bid and update top bid/ floor keys if possible.
        self.save_signed_builder_bid_and_update_top_bid(
            &builder_bid,
            submission.message(),
            received_at,
            cancellations_enabled,
            floor_value,
            state,
        )
        .await?;

        Ok(Some((builder_bid, cloned_submission.payload_and_blobs())))
    }

    async fn get_top_bid_value(
        &self,
        slot: u64,
        parent_hash: &Hash32,
        proposer_pub_key: &BlsPublicKey,
    ) -> Result<Option<U256>, AuctioneerError> {
        let key = get_top_bid_value_key(slot, parent_hash, proposer_pub_key);
        Ok(self.get(&key).await?)
    }

    async fn get_builder_latest_value(
        &self,
        slot: u64,
        parent_hash: &Hash32,
        proposer_pub_key: &BlsPublicKey,
        builder_pub_key: &BlsPublicKey,
    ) -> Result<Option<U256>, AuctioneerError> {
        let key = get_builder_latest_bid_value_key(slot, parent_hash, proposer_pub_key);
        Ok(self.hget(&key, &format!("{builder_pub_key:?}")).await?)
    }

    async fn get_floor_bid_value(
        &self,
        slot: u64,
        parent_hash: &Hash32,
        proposer_pub_key: &BlsPublicKey,
    ) -> Result<Option<U256>, AuctioneerError> {
        let key = get_floor_bid_value_key(slot, parent_hash, proposer_pub_key);
        Ok(self.get(&key).await?)
    }

    async fn delete_builder_bid(
        &self,
        slot: u64,
        parent_hash: &Hash32,
        proposer_pub_key: &BlsPublicKey,
        builder_pub_key: &BlsPublicKey,
    ) -> Result<(), AuctioneerError> {
        // Delete the value
        let key_latest_value =
            get_builder_latest_bid_value_key(slot, parent_hash, proposer_pub_key);
        self.hdel(&key_latest_value, &format!("{builder_pub_key:?}")).await?;

        // Delete the time
        let key_latest_time = get_builder_latest_bid_time_key(slot, parent_hash, proposer_pub_key);
        self.hdel(&key_latest_time, &format!("{builder_pub_key:?}")).await?;

        // Update bids now to determine current top bid
        let mut state = SaveBidAndUpdateTopBidResponse::default();

        let builder_bids = self.get_new_builder_bids(slot, parent_hash, proposer_pub_key).await?;
        let floor_value = self
            .get_floor_bid_value(slot, parent_hash, proposer_pub_key)
            .await?
            .unwrap_or(U256::ZERO);

        Ok(self
            .update_top_bid(
                &mut state,
                &builder_bids,
                slot,
                parent_hash,
                proposer_pub_key,
                floor_value,
            )
            .await?)
    }

    async fn get_builder_info(
        &self,
        builder_pub_key: &BlsPublicKey,
    ) -> Result<BuilderInfo, AuctioneerError> {
        self.hget(BUILDER_INFO_KEY, &format!("{builder_pub_key:?}"))
            .await?
            .ok_or(AuctioneerError::BuilderNotFound { pub_key: builder_pub_key.clone() })
    }

    async fn demote_builder(&self, builder_pub_key: &BlsPublicKey) -> Result<(), AuctioneerError> {
        let mut builder_info = self.get_builder_info(builder_pub_key).await?;
        if !builder_info.is_optimistic {
            return Ok(());
        }
        builder_info.is_optimistic = false;
        Ok(self.hset(BUILDER_INFO_KEY, &format!("{builder_pub_key:?}"), &builder_info, None).await?)
    }

    async fn update_builder_infos(
        &self,
        builder_infos: Vec<BuilderInfoDocument>,
    ) -> Result<(), AuctioneerError> {
        if builder_infos.is_empty() {
            return Ok(());
        }

        // Fetch current builder info
        let redis_builder_infos: HashMap<String, BuilderInfo> =
            self.hgetall(BUILDER_INFO_KEY).await?.unwrap_or_default();

        // Update Redis value if the builder info has changed or it's a new builder
        for builder_info in builder_infos {
            let builder_pub_key_str = format!("{:?}", builder_info.pub_key);
            if let Some(redis_builder_info) = redis_builder_infos.get(&builder_pub_key_str) {
                if builder_info.builder_info != *redis_builder_info {
                    self.hset(BUILDER_INFO_KEY, &builder_pub_key_str, &builder_info.builder_info, None)
                        .await?;
                }
            } else {
                self.hset(BUILDER_INFO_KEY, &builder_pub_key_str, &builder_info.builder_info, None)
                    .await?;
            }
        }

        Ok(())
    }

    async fn seen_or_insert_block_hash(
        &self,
        block_hash: &Hash32,
        slot: u64,
        parent_hash: &Hash32,
        proposer_pub_key: &BlsPublicKey,
    ) -> Result<bool, AuctioneerError> {
        let key = get_seen_block_hashes_key(slot, parent_hash, proposer_pub_key);
        Ok(self.seen_or_add(&key, block_hash).await?)
    }

    async fn save_signed_builder_bid_and_update_top_bid(
        &self,
        builder_bid: &SignedBuilderBid,
        bid_trace: &BidTrace,
        received_at: u128,
        cancellations_enabled: bool,
        floor_value: U256,
        state: &mut SaveBidAndUpdateTopBidResponse,
    ) -> Result<(), AuctioneerError> {
        // Exit early if cancellations aren't enabled and the bid is below the floor.
        let is_bid_above_floor = builder_bid.value() > floor_value;
        if !cancellations_enabled && !is_bid_above_floor {
            return Ok(());
        }

        // Load the latest bids from all builders for the current slot, parent hash, and proposer
        let mut builder_bids = self
            .get_new_builder_bids(
                bid_trace.slot,
                &bid_trace.parent_hash,
                &bid_trace.proposer_public_key,
            )
            .await?;

        // Get the current top bid. It will be the max of all builder bids and the current floor.
        state.top_bid_value =
            builder_bids.values().max().cloned().unwrap_or(U256::ZERO).max(floor_value);

        state.prev_top_bid_value = state.top_bid_value;

        state.set_latency_get_prev_top_bid();

        // Save the latest bid for this builder
        self.save_builder_bid(
            bid_trace.slot,
            &bid_trace.parent_hash,
            &bid_trace.proposer_public_key,
            &bid_trace.builder_public_key,
            received_at,
            builder_bid,
        )
        .await?;
        state.was_bid_saved = true;
        builder_bids.insert(format!("{:?}", bid_trace.builder_public_key), builder_bid.value());
        state.set_latency_save_bid();

        // Save the bid trace
        self.save_bid_trace(bid_trace).await?;
        state.set_latency_save_trace();

        // Abort if the top bid hasn't changed
        // TODO: the floor may have raised but we will exit early here.
        state.top_bid_value = builder_bids.values().max().cloned().unwrap_or(U256::ZERO);
        if state.top_bid_value == state.prev_top_bid_value {
            return Ok(());
        }

        // Update the top bid
        self.update_top_bid(
            state,
            &builder_bids,
            bid_trace.slot,
            &bid_trace.parent_hash,
            &bid_trace.proposer_public_key,
            floor_value,
        )
        .await?;
        state.is_new_top_bid = builder_bid.value() == state.top_bid_value;
        state.set_latency_update_top_bid();

        // Handle floor value updates only if needed.
        // Only non-cancellable bids above the floor should set a new floor.
        if cancellations_enabled || !is_bid_above_floor {
            return Ok(());
        }
        self.set_new_floor(
            builder_bid.value(),
            bid_trace.slot,
            &bid_trace.parent_hash,
            &bid_trace.proposer_public_key,
            &bid_trace.builder_public_key,
        )
        .await?;
        state.set_latency_update_floor();

        Ok(())
    }

    async fn save_header_submission_and_update_top_bid(
        &self,
        submission: &SignedHeaderSubmission,
        received_at: u128,
        cancellations_enabled: bool,
        floor_value: U256,
        state: &mut SaveBidAndUpdateTopBidResponse,
        signing_context: &RelaySigningContext,
    ) -> Result<Option<SignedBuilderBid>, AuctioneerError> {
        // Exit early if cancellations aren't enabled and the bid is below the floor.
        let is_bid_above_floor = submission.value() > floor_value;
        if !cancellations_enabled && !is_bid_above_floor {
            return Ok(None);
        }

        // Sign builder bid with relay pubkey.
        let builder_bid = SignedBuilderBid::from_header_submission(
            submission,
            signing_context.public_key.clone(),
            &signing_context.signing_key,
            &signing_context.context,
        )?;

        // Save builder bid and update top bid/ floor keys if possible.
        self.save_signed_builder_bid_and_update_top_bid(
            &builder_bid,
            submission.bid_trace(),
            received_at,
            cancellations_enabled,
            floor_value,
            state,
        )
        .await?;

        Ok(Some(builder_bid))
    }

    async fn update_trusted_proposers(
        &self,
        proposer_whitelist: Vec<ProposerInfo>,
    ) -> Result<(), AuctioneerError> {
        // get keys
        let proposer_keys: Vec<String> =
            proposer_whitelist.iter().map(|proposer| format!("{:?}", proposer.pub_key)).collect();

        // add or update proposers
        for proposer in proposer_whitelist {
            let key_str = format!("{:?}", proposer.pub_key);
            self.hset(PROPOSER_WHITELIST_KEY, &key_str, &proposer, None).await?;
        }

        // remove any proposers that are no longer in the list
        let proposer_info: Option<HashMap<String, ProposerInfo>> =
            self.hgetall(PROPOSER_WHITELIST_KEY).await?;

        if let Some(proposer_info) = proposer_info {
            for key in proposer_info.keys() {
                if !proposer_keys.contains(key) {
                    self.hdel(PROPOSER_WHITELIST_KEY, key).await?;
                }
            }
        }

        Ok(())
    }

    async fn is_trusted_proposer(
        &self,
        proposer_pub_key: &BlsPublicKey,
    ) -> Result<bool, AuctioneerError> {
        let key_str = format!("{proposer_pub_key:?}");
        let proposer_info: Option<ProposerInfo> =
            self.hget(PROPOSER_WHITELIST_KEY, &key_str).await?;
        Ok(proposer_info.is_some())
    }

    async fn get_pending_blocks(&self) -> Result<Vec<PendingBlock>, AuctioneerError> {

        let mut pending_blocks: Vec<PendingBlock> = Vec::new();

        let redis_builder_infos: Option<HashMap<String, BuilderInfo>> =
            self.hgetall(BUILDER_INFO_KEY).await?;

        if redis_builder_infos.is_none() {
            return Ok(pending_blocks);
        }

        for (bulder_pub_key_str, builder_info) in redis_builder_infos.unwrap() {
            let mut expired: Vec<String> = Vec::new();

            let builder_pubkey = get_pubkey_from_hex(&bulder_pub_key_str)?;
            let builder_key: String = get_pending_block_builder_key(&builder_pubkey);

            if builder_info.is_optimistic {

                let block_hashes: Vec<String> = self.get_set_members(builder_key.as_str()).await?;
                let builder_pubkey_clone = builder_pubkey.clone();
                for block_hash_str in block_hashes {
                    let block_hash = get_hash_from_hex(&block_hash_str)?;
                    let key = get_pending_block_builder_block_hash_key(&builder_pubkey_clone, &block_hash);
                    let pending_block = self.hgetall_raw(key.as_str()).await?;

                    if pending_block.is_empty() {
                        expired.push(block_hash_str);
                        continue;
                    }

                    let slot = match pending_block.get("slot") {
                        Some(s) => serde_json::from_slice(s).map_err(RedisCacheError::from)?,
                        None => 0,
                    };

                    let header_received = match pending_block.get("header_received") {
                        Some(s) => Some(serde_json::from_slice(s).map_err(RedisCacheError::from)?),
                        None => None,
                    };

                    let payload_received = match pending_block.get("payload_received") {
                        Some(s) => Some(serde_json::from_slice(s).map_err(RedisCacheError::from)?),
                        None => None,
                    };

                    let pending_block = PendingBlock {
                        slot: slot,
                        block_hash,
                        builder_pubkey: builder_pubkey_clone.clone(),
                        header_receive_ms: header_received,
                        payload_receive_ms: payload_received,
                    };

                    pending_blocks.push(pending_block);
                }
            }

            if !expired.is_empty() {
                self.remove(builder_key.as_str(), expired).await?;
            }
        }
        Ok(pending_blocks)
    }

    async fn save_pending_block_header(
        &self,
        slot: u64,
        builder_pub_key: &BlsPublicKey,
        block_hash: &Hash32,
        timestamp_ms: u64,
    ) -> Result<(), AuctioneerError> {

        let builder_key = get_pending_block_builder_key(builder_pub_key);
        self.add(builder_key.as_str(), format!("{block_hash:?}")).await?;

        let key = get_pending_block_builder_block_hash_key(builder_pub_key, block_hash);
        let entries = vec![
            ("slot", slot),
            ("header_received", timestamp_ms),
        ];
        self.hset_multiple_not_exists(key.as_str(), &entries, PENDING_BLOCK_EXPIRY_S).await?;

        Ok(())
    }

    async fn save_pending_block_payload(
        &self,
        slot: u64,
        builder_pub_key: &BlsPublicKey,
        block_hash: &Hash32,
        timestamp_ms: u64,
    ) -> Result<(), AuctioneerError> {

        let builder_key = get_pending_block_builder_key(builder_pub_key);
        self.add(builder_key.as_str(), format!("{block_hash:?}")).await?;

        let key = get_pending_block_builder_block_hash_key(builder_pub_key, block_hash);
        let entries = vec![
            ("slot", slot),
            ("payload_received", timestamp_ms),
        ];
        self.hset_multiple_not_exists(key.as_str(), &entries, PENDING_BLOCK_EXPIRY_S).await?;

        Ok(())
    }

    /// Attempts to acquire or renew leadership for a distributed task based on the current
    /// leadership status.
    ///
    /// If the instance is already a leader (indicated by the `leader` argument), it attempts to
    /// renew the lock. If the lock renewal is successful, it returns `true`.
    ///
    /// If the instance is not currently a leader or fails to renew the lock, it attempts to acquire
    /// the lock. The function returns `true` if the lock acquisition is successful, indicating
    /// leadership has been obtained.
    ///
    /// Expiry is set to `HOUSEKEEPER_LOCK_EXPIRY_MS` milliseconds to ensure that the lock is
    /// released if the instance crashes. `HOUSEKEEPER_LOCK_EXPIRY_MS`` should be long enought
    /// to allow the leader to renew the lock before it expires.
    ///
    /// Arguments:
    /// - `leader`: A unique id for this relay.
    ///
    /// Returns:
    /// - `true` if the instance is the leader and successfully renews the lock, or if it
    ///   successfully acquires the lock.
    /// - `false` if it fails to renew or acquire the lock.
    ///
    /// Note: This function assumes that the caller manages and passes the current leadership
    /// status.
    async fn try_acquire_or_renew_leadership(&self, leader_id: &str) -> bool {
        if self.renew_lock(HOUSEKEEPER_LOCK_KEY, leader_id, HOUSEKEEPER_LOCK_EXPIRY_MS).await {
            return true;
        }

        return self.set_lock(HOUSEKEEPER_LOCK_KEY, leader_id, HOUSEKEEPER_LOCK_EXPIRY_MS).await;
    }
}

#[async_trait]
impl ConstraintsAuctioneer for RedisCache {
<<<<<<< HEAD
    async fn save_new_gateway_election(&self, signed_election: &SignedGatewayElection, slot: u64) -> Result<(), AuctioneerError> {
=======
    async fn save_new_gateway_election(&self, signed_election: &SignedPreconferElection, slot: u64) -> Result<(), AuctioneerError> {
>>>>>>> f861c401
        self.hset(ELECTED_GATEWAY_KEY, &slot.to_string(), signed_election, Some(TWO_EPOCH_EXPIRY_S)).await?;
        Ok(())
    }

<<<<<<< HEAD
    async fn get_elected_gateway(&self, slot: u64) -> Result<Option<SignedGatewayElection>, AuctioneerError> {
=======
    async fn get_elected_gateway(&self, slot: u64) -> Result<Option<SignedPreconferElection>, AuctioneerError> {
>>>>>>> f861c401
        Ok(self.hget(ELECTED_GATEWAY_KEY, &slot.to_string()).await?)
    }

    async fn save_constraints(&self, constraints: &ConstraintsMessage) -> Result<(), AuctioneerError> {
        let key = constraints.slot.to_string();
        self.hset(CONSTRAINTS_KEY, &key, &constraints, Some(TWO_EPOCH_EXPIRY_S)).await?;
        Ok(())
    }

    async fn get_constraints(&self, slot: u64) -> Result<Option<ConstraintsMessage>, AuctioneerError> {
        Ok(self.hget(CONSTRAINTS_KEY, &slot.to_string()).await?)
    }
}

fn get_top_bid(bid_values: &HashMap<String, U256>) -> Option<(String, U256)> {
    bid_values.iter().max_by_key(|&(_, value)| value).map(|(key, value)| (key.clone(), *value))
}

#[cfg(test)]
mod tests {

    use super::*;
    use ethereum_consensus::clock::get_current_unix_time_in_nanos;
    use helix_common::capella::{self, ExecutionPayloadHeader};
    use reth_primitives::revm_primitives::bitvec::vec;
    use serde::{Deserialize, Serialize};
    use helix_common::constraints::basic_tx_constraint::BasicTransactionConstraint;
    use helix_common::constraints::Constraint;

    impl RedisCache {
        async fn clear_cache(&self) -> Result<(), RedisCacheError> {
            let mut conn = self.pool.get().await?;
            redis::cmd("FLUSHALL")
                .query_async(&mut conn)
                .await
                .map_err(RedisCacheError::RedisError)?;
            Ok(())
        }
    }

    /// #######################################################################
    /// ########################### RedisCache tests ##########################
    /// #######################################################################

    #[tokio::test]
    async fn test_new() {
        let result = RedisCache::new("redis://127.0.0.1/", Vec::new()).await;
        assert!(result.is_ok());
    }

    #[tokio::test]
    async fn test_get_and_set_object() {
        let cache = RedisCache::new("redis://127.0.0.1/", Vec::new()).await.unwrap();
        cache.clear_cache().await.unwrap();

        #[derive(Serialize, Deserialize, Debug, PartialEq)]
        struct Sample {
            field: String,
        }

        let sample = Sample { field: "test".to_string() };

        // Test: Set object
        let set_result = cache.set("test_key", &sample, None).await;
        assert!(set_result.is_ok(), "Failed to set object.");

        // Test: Get object
        let get_result: Result<Option<Sample>, _> = cache.get("test_key").await;
        assert!(get_result.is_ok(), "Failed to get the object");
        assert!(get_result.as_ref().unwrap().is_some(), "Object was None");
        assert_eq!(get_result.unwrap().unwrap(), sample, "Object mismatch");
    }

    #[tokio::test]
    async fn test_hget_and_hset_object() {
        let cache = RedisCache::new("redis://127.0.0.1/", Vec::new()).await.unwrap();
        cache.clear_cache().await.unwrap();

        let value = "test_value";
        let field = "test_field";
        let key = "test_key";

        // Test: Hset object
        let set_result = cache.hset(key, field, &value, None).await;
        assert!(set_result.is_ok(), "Failed to hset value");

        let get_result: Result<Option<String>, _> = cache.hget(key, field).await;
        assert!(get_result.is_ok(), "Failed to hget the value");
        assert!(get_result.as_ref().unwrap().is_some(), "Value was None");
        assert_eq!(get_result.unwrap().unwrap(), value, "Value mismatch");
    }

    #[tokio::test]
    async fn test_hgetall() {
        let cache = RedisCache::new("redis://127.0.0.1/", Vec::new()).await.unwrap();
        cache.clear_cache().await.unwrap();

        let field_val_pairs: HashMap<String, String> = [
            ("field1".to_string(), "value1".to_string()),
            ("field2".to_string(), "value2".to_string()),
        ]
        .iter()
        .cloned()
        .collect();

        // Hset all objects
        for (field, value) in &field_val_pairs {
            cache.hset("test_hgetall_key", field, value, None).await.unwrap();
        }

        // Test: Hgetall
        let get_result: Result<Option<HashMap<String, String>>, _> =
            cache.hgetall("test_hgetall_key").await;
        assert!(get_result.is_ok(), "Failed to hgetall");
        assert!(get_result.as_ref().unwrap().is_some(), "Hgetall returned None");
        assert_eq!(get_result.unwrap().unwrap().len(), field_val_pairs.len(), "Hgetall mismatch");
    }

    #[tokio::test]
    async fn test_lrange() {
        let cache = RedisCache::new("redis://127.0.0.1/", Vec::new()).await.unwrap();
        cache.clear_cache().await.unwrap();

        let values = vec!["value1", "value2", "value3"];

        // Test: lpush
        for value in &values {
            let lpush_res = cache.rpush("test_lrange_key", value).await;
            assert!(lpush_res.is_ok(), "Failed to lpush");
        }

        let get_result: Result<Vec<String>, _> = cache.lrange("test_lrange_key", 0, -1).await;
        assert!(get_result.is_ok(), "Failed to lrange");
        assert_eq!(get_result.unwrap().len(), values.len(), "Values mismatch");
    }

    #[tokio::test]
    async fn test_rpush() {
        let cache = RedisCache::new("redis://127.0.0.1/", Vec::new()).await.unwrap();
        cache.clear_cache().await.unwrap();

        let value = "test_value";
        let set_result = cache.rpush("test_rpush_key", &value).await;
        assert!(set_result.is_ok(), "Failed to rpush");
    }

    #[tokio::test]
    async fn test_clear_key() {
        let cache = RedisCache::new("redis://127.0.0.1/", Vec::new()).await.unwrap();
        cache.clear_cache().await.unwrap();

        let key = "test_clear_key";
        let value = "some_value";

        // Set a key-value pair
        cache.set(key, &value, None).await.unwrap();

        // Test: Clear the key
        let clear_result = cache.clear_key(key).await;
        assert!(clear_result.is_ok(), "Failed to clear key");

        // Validate: the key has been cleared
        let get_result: Result<Option<String>, _> = cache.get(key).await;
        assert!(get_result.unwrap().is_none(), "Key was not cleared");
    }

    #[tokio::test]
    async fn test_get_new_builder_bids() {
        let cache = RedisCache::new("redis://127.0.0.1/", Vec::new()).await.unwrap();
        cache.clear_cache().await.unwrap();

        // Current slot key
        let slot = 5_u64;
        let parent_hash = Hash32::default();
        let proposer_pub_key = BlsPublicKey::default();
        let key = get_builder_latest_bid_value_key(slot, &parent_hash, &proposer_pub_key);

        // Bid info
        let pub_key_1 = BlsPublicKey::try_from([1u8; 48].as_ref()).unwrap();
        let pub_key_2 = BlsPublicKey::try_from([2u8; 48].as_ref()).unwrap();
        let pub_key_3 = BlsPublicKey::try_from([3u8; 48].as_ref()).unwrap();

        let bids = vec![
            (pub_key_1, U256::from(50)),
            (pub_key_2, U256::from(51)),
            (pub_key_3, U256::from(90)),
        ];
        // Save all bids
        for (pub_key, value) in bids {
            let set_res = cache.hset(&key, &format!("{pub_key:?}"), &value, None).await;
            assert!(set_res.is_ok(), "Failed to hset");
        }

        let fetched_bids = cache.get_new_builder_bids(slot, &parent_hash, &proposer_pub_key).await;
        assert!(fetched_bids.is_ok(), "Failed to fetch new builder bids");
        assert_eq!(fetched_bids.unwrap().len(), 3, "Number of bids mismatch");
    }

    #[tokio::test]
    async fn test_update_top_bid() {
        let cache = RedisCache::new("redis://127.0.0.1/", Vec::new()).await.unwrap();
        cache.clear_cache().await.unwrap();

        let mut state = SaveBidAndUpdateTopBidResponse {
            top_bid_value: U256::ZERO,
            prev_top_bid_value: U256::ZERO,
            was_top_bid_updated: false,
            ..Default::default()
        };

        // Block info
        let slot = 23894;
        let parent_hash = Hash32::default();
        let proposer_pub_key = BlsPublicKey::default();

        // Save prev best bid
        let prev_builder_pubkey = BlsPublicKey::try_from([23u8; 48].as_ref()).unwrap();
        let mut capella_builder_bid = helix_common::eth::capella::BuilderBid {
            header: ExecutionPayloadHeader::default(),
            value: U256::from(60),
            public_key: prev_builder_pubkey.clone(),
        };

        let prev_best_bid = SignedBuilderBid::Capella(capella::SignedBuilderBid {
            message: capella_builder_bid.clone(),
            ..Default::default()
        });

        let res = cache
            .save_builder_bid(
                slot,
                &parent_hash,
                &proposer_pub_key,
                &prev_builder_pubkey,
                23,
                &prev_best_bid,
            )
            .await;
        assert!(res.is_ok(), "Failed to save prev best bid");

        // Test with empty builder_bids
        let empty_bids = HashMap::new();
        let floor_value = U256::from(40);
        let res = cache
            .update_top_bid(
                &mut state,
                &empty_bids,
                slot,
                &parent_hash,
                &proposer_pub_key,
                floor_value,
            )
            .await;
        assert!(res.is_ok(), "Function should handle empty bids");

        // Populate builder_bids
        let mut builder_bids = HashMap::new();
        builder_bids.insert(format!("{prev_builder_pubkey:?}"), U256::from(60));
        builder_bids.insert("builder1".to_string(), U256::from(50));
        builder_bids.insert("builder2".to_string(), U256::from(30));
        builder_bids.insert("builder3".to_string(), U256::from(40));

        // Test updating the top bid
        let res = cache
            .update_top_bid(
                &mut state,
                &builder_bids,
                slot,
                &parent_hash,
                &proposer_pub_key,
                floor_value,
            )
            .await;
        assert!(res.is_ok(), "Failed to update top bid");
        assert_eq!(state.top_bid_value, U256::from(60), "Top bid value mismatch");
        assert!(state.was_top_bid_updated, "Top bid should be updated");

        // Test the Redis cache
        let _key_top_bid = get_top_bid_value_key(slot, &parent_hash, &proposer_pub_key);
        let mut _conn = cache.pool.get().await.unwrap();

        let cache_value =
            cache.get_top_bid_value(slot, &parent_hash, &proposer_pub_key).await.unwrap();
        assert_eq!(cache_value, Some(U256::from(60)), "Cache value mismatch");

        // Test with floor_value greater than top_bid_value
        let higher_floor_value = U256::from(70);
        capella_builder_bid.value = higher_floor_value;
        let floor_bid = SignedBuilderBid::Capella(capella::SignedBuilderBid {
            message: capella_builder_bid.clone(),
            ..Default::default()
        });

        let key_floor_bid = get_floor_bid_key(slot, &parent_hash, &proposer_pub_key);
        let res = cache.set(&key_floor_bid, &floor_bid, None).await;
        assert!(res.is_ok(), "Failed to set floor bid");

        let res = cache
            .update_top_bid(
                &mut state,
                &builder_bids,
                slot,
                &parent_hash,
                &proposer_pub_key,
                higher_floor_value,
            )
            .await;
        assert!(res.is_ok(), "Failed to set top bid with higher floor_value");
        assert_eq!(state.top_bid_value, U256::from(70), "Top bid value should be floor_value");
        assert!(state.was_top_bid_updated, "Top bid should be updated with floor_value");

        // Test the Redis cache
        let cache_value: Option<U256> =
            cache.get_top_bid_value(slot, &parent_hash, &proposer_pub_key).await.unwrap();
        assert_eq!(cache_value, Some(U256::from(70)), "Cache value mismatch with floor_value");
    }

    /// #######################################################################
    /// ########################### Auctioneer tests ##########################
    /// #######################################################################

    #[tokio::test]
    async fn test_get_and_check_last_slot_and_hash_delivered() {
        let cache = RedisCache::new("redis://127.0.0.1/", Vec::new()).await.unwrap();
        cache.clear_cache().await.unwrap();

        let slot = 42;
        let block_hash = Hash32::try_from([4u8; 32].as_ref()).unwrap();

        // Test: Save the last slot and hash delivered
        let set_result = cache.check_and_set_last_slot_and_hash_delivered(slot, &block_hash).await;
        assert!(set_result.is_ok(), "Saving last slot and hash delivered failed");

        // Test: Get the last slot delivered
        let get_result: Result<Option<u64>, _> = cache.get_last_slot_delivered().await;
        assert!(get_result.is_ok(), "Fetching last slot delivered failed");
        assert_eq!(get_result.unwrap().unwrap(), slot, "Slot value mismatch");
    }

    #[tokio::test]
    async fn test_set_past_slot() {
        let cache = RedisCache::new("redis://127.0.0.1/", Vec::new()).await.unwrap();
        cache.clear_cache().await.unwrap();

        let slot = 42;
        let block_hash = Hash32::try_from([4u8; 32].as_ref()).unwrap();

        // Set a future slot
        assert!(cache
            .check_and_set_last_slot_and_hash_delivered(slot + 1, &block_hash)
            .await
            .is_ok());

        // Test: Try to set a past slot
        let set_result = cache.check_and_set_last_slot_and_hash_delivered(slot, &block_hash).await;
        assert!(matches!(set_result, Err(AuctioneerError::PastSlotAlreadyDelivered)));
    }

    #[tokio::test]
    async fn test_set_same_slot_different_hash() {
        let cache = RedisCache::new("redis://127.0.0.1/", Vec::new()).await.unwrap();
        cache.clear_cache().await.unwrap();

        let slot = 42;
        let block_hash1 = Hash32::try_from([4u8; 32].as_ref()).unwrap();
        let block_hash2 = Hash32::try_from([5u8; 32].as_ref()).unwrap();

        // Set initial slot and hash
        assert!(cache.check_and_set_last_slot_and_hash_delivered(slot, &block_hash1).await.is_ok());

        // Test: Set the same slot with a different hash
        let set_result = cache.check_and_set_last_slot_and_hash_delivered(slot, &block_hash2).await;
        assert!(matches!(set_result, Err(AuctioneerError::AnotherPayloadAlreadyDeliveredForSlot)));
    }

    #[tokio::test]
    async fn test_set_same_slot_no_hash() {
        let cache = RedisCache::new("redis://127.0.0.1/", Vec::new()).await.unwrap();
        cache.clear_cache().await.unwrap();

        let slot = 42;
        let block_hash = Hash32::try_from([4u8; 32].as_ref()).unwrap();

        // Set just the slot but not the hash
        assert!(cache.set(LAST_SLOT_DELIVERED_KEY, &slot, None).await.is_ok());

        // Test: Set the same slot
        let set_result = cache.check_and_set_last_slot_and_hash_delivered(slot, &block_hash).await;
        assert!(matches!(set_result, Err(AuctioneerError::UnexpectedValueType)));
    }

    #[tokio::test]
    async fn test_get_and_set_best_bid() {
        let cache = RedisCache::new("redis://127.0.0.1/", Vec::new()).await.unwrap();
        cache.clear_cache().await.unwrap();

        let slot = 42;
        let parent_hash = Hash32::default();
        let proposer_pub_key = BlsPublicKey::default();

        let mut capella_bid = capella::SignedBuilderBid::default();
        capella_bid.message.value = U256::from(1999);
        let best_bid = SignedBuilderBid::Capella(capella_bid);

        // Save the best bid
        let key = get_cache_get_header_response_key(slot, &parent_hash, &proposer_pub_key);
        let set_result = cache.set(&key, &best_bid, None).await;
        assert!(set_result.is_ok(), "Failed to set best bid in cache");

        // Test: Get the best bid
        let get_result: Result<Option<SignedBuilderBid>, _> =
            cache.get_best_bid(slot, &parent_hash, &proposer_pub_key).await;
        assert!(get_result.is_ok(), "Failed to get the best bid");
        assert!(get_result.as_ref().unwrap().is_some(), "Best bid was None");

        let fetched_builder_bid = get_result.unwrap().unwrap();
        assert_eq!(fetched_builder_bid.value(), U256::from(1999), "Best bid value mismatch");
    }

    #[tokio::test]
    async fn test_get_and_save_execution_payload() {
        let cache = RedisCache::new("redis://127.0.0.1/", Vec::new()).await.unwrap();
        cache.clear_cache().await.unwrap();

        let slot = 42;
        let proposer_pub_key = BlsPublicKey::default();
        let block_hash = Hash32::default();

        let mut capella_payload = capella::ExecutionPayload::default();
        capella_payload.gas_limit = 999;
        let versioned_execution_payload = PayloadAndBlobs {
            execution_payload: ethereum_consensus::types::mainnet::ExecutionPayload::Capella(
                capella_payload,
            ),
            blobs_bundle: None,
        };

        // Save the execution payload
        let save_result = cache
            .save_execution_payload(
                slot,
                &proposer_pub_key,
                &block_hash,
                &versioned_execution_payload,
            )
            .await;
        assert!(save_result.is_ok(), "Failed to save the execution payload");

        // Test: Get the execution payload
        let get_result: Result<Option<PayloadAndBlobs>, _> =
            cache.get_execution_payload(slot, &proposer_pub_key, &block_hash).await;
        assert!(get_result.is_ok(), "Failed to get the execution payload");
        assert!(get_result.as_ref().unwrap().is_some(), "Execution payload is None");

        let fetched_execution_payload = get_result.unwrap().unwrap();
        assert_eq!(
            fetched_execution_payload.execution_payload.gas_limit(),
            999,
            "Execution payload mismatch"
        );
    }

    #[tokio::test]
    async fn test_save_builder_bid_and_get_latest_payload_received_at() {
        let cache = RedisCache::new("redis://127.0.0.1/", Vec::new()).await.unwrap();
        cache.clear_cache().await.unwrap();

        // Test data
        let slot = 1;
        let parent_hash = Hash32::default();
        let proposer_pub_key = BlsPublicKey::default();
        let builder_pub_key = BlsPublicKey::try_from([1u8; 48].as_ref()).unwrap();
        let received_at = 1616237123000u128;
        let value = U256::from(100);
        let block_hash = Hash32::try_from([4u8; 32].as_ref()).unwrap();

        let mut bid = capella::SignedBuilderBid {
            message: helix_common::eth::capella::BuilderBid { value, ..Default::default() },
            ..Default::default()
        };
        bid.message.header.block_hash = block_hash;
        let builder_bid = SignedBuilderBid::Capella(bid);

        // Test: save_builder_bid
        let res = cache
            .save_builder_bid(
                slot,
                &parent_hash,
                &proposer_pub_key,
                &builder_pub_key,
                received_at,
                &builder_bid,
            )
            .await;
        assert!(res.is_ok(), "Failed to execute save_builder_bid");

        // Validate: the SignedBuilderBid object is correctly set
        let key_latest_bid =
            get_latest_bid_by_builder_key(slot, &parent_hash, &proposer_pub_key, &builder_pub_key);
        let fetched_bid: Result<Option<SignedBuilderBid>, _> = cache.get(&key_latest_bid).await;
        assert!(fetched_bid.is_ok(), "Failed to fetch the latest bid");
        assert_eq!(
            fetched_bid.unwrap().unwrap().block_hash(),
            builder_bid.block_hash(),
            "Mismatch in saved builder bid"
        );

        // Test: get_builder_latest_payload_received_at
        let fetched_time = cache
            .get_builder_latest_payload_received_at(
                slot,
                &builder_pub_key,
                &parent_hash,
                &proposer_pub_key,
            )
            .await;
        // Validate: Correct time was fetched
        assert!(fetched_time.is_ok(), "Failed to get_builder_latest_payload_received_at");
        assert_eq!(fetched_time.unwrap().unwrap(), received_at as u64, "Mismatch in saved time");

        // Validate the value is correctly set
        let key_latest_bids_value =
            get_builder_latest_bid_value_key(slot, &parent_hash, &proposer_pub_key);
        let fetched_value: Result<Option<U256>, _> =
            cache.hget(&key_latest_bids_value, &format!("{builder_pub_key:?}")).await;
        assert!(fetched_value.is_ok(), "Failed to fetch the latest bid value");
        assert_eq!(fetched_value.unwrap().unwrap(), value, "Mismatch in saved value");
    }

    #[tokio::test]
    async fn test_get_floor_bid_value() {
        let cache = RedisCache::new("redis://127.0.0.1/", Vec::new()).await.unwrap();
        cache.clear_cache().await.unwrap();

        let slot = 42;
        let parent_hash = Hash32::default();
        let proposer_pub_key = BlsPublicKey::default();
        let floor_bid_value = U256::from(1000);

        // Set the floor value
        let key = get_floor_bid_value_key(slot, &parent_hash, &proposer_pub_key);
        let set_result = cache.set(&key, &floor_bid_value, None).await;
        assert!(set_result.is_ok(), "Failed to set the floor value");

        // Test: Get the floor value
        let get_result: Result<Option<U256>, _> =
            cache.get_floor_bid_value(slot, &parent_hash, &proposer_pub_key).await;
        assert!(get_result.is_ok(), "Failed to get the floor value");
        assert!(get_result.as_ref().unwrap().is_some(), "Floor value is None");
        assert_eq!(get_result.unwrap().unwrap(), floor_bid_value, "Floor value mismatch");
    }

    #[tokio::test]
    async fn test_get_and_set_builder_latest_value() {
        let cache = RedisCache::new("redis://127.0.0.1/", Vec::new()).await.unwrap();
        cache.clear_cache().await.unwrap();

        let slot = 42;
        let parent_hash = Hash32::default();
        let proposer_pub_key = BlsPublicKey::default();
        let builder_pub_key = BlsPublicKey::default();
        let latest_value = U256::from(100);

        // Set the latest value
        let key = get_builder_latest_bid_value_key(slot, &parent_hash, &proposer_pub_key);
        let set_result: Result<(), RedisCacheError> =
            cache.hset(&key, &format!("{builder_pub_key:?}"), &latest_value, None).await;
        assert!(set_result.is_ok(), "Failed to set the latest value");

        // Test: Get the latest value
        let get_result: Result<Option<U256>, _> = cache
            .get_builder_latest_value(slot, &parent_hash, &proposer_pub_key, &builder_pub_key)
            .await;
        assert!(get_result.is_ok(), "Failed to get the latest value");
        assert!(get_result.as_ref().unwrap().is_some(), "Latest value is None");
        assert_eq!(get_result.unwrap().unwrap(), latest_value, "Value mismatch");
    }

    #[tokio::test]
    async fn test_get_builder_info() {
        let cache = RedisCache::new("redis://127.0.0.1/", Vec::new()).await.unwrap();
        cache.clear_cache().await.unwrap();

        let builder_pub_key = BlsPublicKey::default();
        let unknown_builder_pub_key = BlsPublicKey::try_from([23u8; 48].as_ref()).unwrap();

        let builder_info =
            BuilderInfo { collateral: U256::from(12), is_optimistic: true, builder_id: None };

        // Test case 1: Builder exists
        let set_result =
            cache.hset(BUILDER_INFO_KEY, &format!("{builder_pub_key:?}"), &builder_info, None).await;
        assert!(set_result.is_ok(), "Failed to set builder info");

        let get_result = cache.get_builder_info(&builder_pub_key).await;
        assert!(get_result.is_ok(), "Failed to get builder info");
        assert_eq!(
            get_result.unwrap().collateral,
            builder_info.collateral,
            "Builder info mismatch"
        );

        // Test case 2: Builder doesn't exist
        let result = cache.get_builder_info(&unknown_builder_pub_key).await;
        assert!(result.is_err(), "Fetched builder info for unknown builder");
        assert!(
            matches!(result.unwrap_err(), AuctioneerError::BuilderNotFound { .. }),
            "Incorrect get builder info error"
        );
    }

    #[tokio::test]
    async fn test_get_trusted_proposers_and_update_trusted_proposers() {
        let cache = RedisCache::new("redis://127.0.0.1/", Vec::new()).await.unwrap();
        cache.clear_cache().await.unwrap();

        let is_trusted = cache.is_trusted_proposer(&BlsPublicKey::default()).await.unwrap();
        assert!(!is_trusted, "Failed to check trusted proposer");

        cache
            .update_trusted_proposers(vec![
                ProposerInfo { name: "test".to_string(), pub_key: BlsPublicKey::default() },
                ProposerInfo {
                    name: "test2".to_string(),
                    pub_key: BlsPublicKey::try_from([23u8; 48].as_ref()).unwrap(),
                },
            ])
            .await
            .unwrap();

        let is_trusted = cache.is_trusted_proposer(&BlsPublicKey::default()).await.unwrap();
        assert!(is_trusted, "Failed to check trusted proposer");

        let is_trusted = cache
            .is_trusted_proposer(&BlsPublicKey::try_from([23u8; 48].as_ref()).unwrap())
            .await
            .unwrap();
        assert!(is_trusted, "Failed to check trusted proposer");

        let is_trusted = cache
            .is_trusted_proposer(&BlsPublicKey::try_from([24u8; 48].as_ref()).unwrap())
            .await
            .unwrap();
        assert!(!is_trusted, "Failed to check trusted proposer");

        cache
            .update_trusted_proposers(vec![ProposerInfo {
                name: "test2".to_string(),
                pub_key: BlsPublicKey::try_from([25u8; 48].as_ref()).unwrap(),
            }])
            .await
            .unwrap();

        let is_trusted = cache.is_trusted_proposer(&BlsPublicKey::default()).await.unwrap();
        assert!(!is_trusted, "Failed to check trusted proposer");

        let is_trusted = cache
            .is_trusted_proposer(&BlsPublicKey::try_from([25u8; 48].as_ref()).unwrap())
            .await
            .unwrap();
        assert!(is_trusted, "Failed to check trusted proposer");
    }

    #[tokio::test]
    async fn test_demote_non_optimistic_builder() {
        let cache = RedisCache::new("redis://127.0.0.1/", Vec::new()).await.unwrap();
        cache.clear_cache().await.unwrap();

        let builder_pub_key = BlsPublicKey::try_from([23u8; 48].as_ref()).unwrap();
        let builder_info =
            BuilderInfo { collateral: U256::from(12), is_optimistic: false, builder_id: None };

        // Set builder info in the cache
        let set_result =
            cache.hset(BUILDER_INFO_KEY, &format!("{builder_pub_key:?}"), &builder_info, None).await;
        assert!(set_result.is_ok(), "Failed to set builder info");

        // Test: Demote builder
        let result = cache.demote_builder(&builder_pub_key).await;
        assert!(result.is_ok());
    }

    #[tokio::test]
    async fn test_demote_optimistic_builder() {
        let cache = RedisCache::new("redis://127.0.0.1/", Vec::new()).await.unwrap();
        cache.clear_cache().await.unwrap();

        let builder_pub_key_optimistic = BlsPublicKey::try_from([11u8; 48].as_ref()).unwrap();
        let builder_info =
            BuilderInfo { collateral: U256::from(12), is_optimistic: true, builder_id: None };

        // Set builder info in the cache
        let set_result = cache
            .hset(BUILDER_INFO_KEY, &format!("{builder_pub_key_optimistic:?}"), &builder_info, None)
            .await;
        assert!(set_result.is_ok(), "Failed to set builder info");
        assert!(
            cache.get_builder_info(&builder_pub_key_optimistic).await.unwrap().is_optimistic,
            "Builder is not optimistic after setting"
        );

        // Test: Demote builder
        let result = cache.demote_builder(&builder_pub_key_optimistic).await;
        assert!(result.is_ok());

        // Validate: builder is no longer optimistic
        assert!(!cache.get_builder_info(&builder_pub_key_optimistic).await.unwrap().is_optimistic);
    }

    #[tokio::test]
    async fn test_delete_builder_bid() {
        let cache = RedisCache::new("redis://127.0.0.1/", Vec::new()).await.unwrap();
        cache.clear_cache().await.unwrap();

        // Default vals
        let slot = 1;
        let parent_hash = Hash32::default();
        let proposer_pub_key = BlsPublicKey::default();
        let received_at = 12;

        // Save 2 builder bids. builder bid 1 > builder bid 2
        let builder_pub_key_1 = BlsPublicKey::try_from([1u8; 48].as_ref()).unwrap();
        let builder_bid_1 = SignedBuilderBid::Capella(capella::SignedBuilderBid {
            message: helix_common::eth::capella::BuilderBid {
                value: U256::from(100),
                ..Default::default()
            },
            ..Default::default()
        });

        let builder_pub_key_2 = BlsPublicKey::try_from([2u8; 48].as_ref()).unwrap();
        let builder_bid_2 = SignedBuilderBid::Capella(capella::SignedBuilderBid {
            message: helix_common::eth::capella::BuilderBid {
                value: U256::from(50),
                ..Default::default()
            },
            ..Default::default()
        });

        // Save both builder bids
        let set_result = cache
            .save_builder_bid(
                slot,
                &parent_hash,
                &proposer_pub_key,
                &builder_pub_key_1,
                received_at,
                &builder_bid_1,
            )
            .await;
        assert!(set_result.is_ok(), "Failed to save builder bid 1");

        let set_result = cache
            .save_builder_bid(
                slot,
                &parent_hash,
                &proposer_pub_key,
                &builder_pub_key_2,
                received_at,
                &builder_bid_2,
            )
            .await;
        assert!(set_result.is_ok(), "Failed to save builder bid 2");

        // Builder bid 1 should be the top bid
        let mut state = SaveBidAndUpdateTopBidResponse::default();
        let builder_bids =
            cache.get_new_builder_bids(slot, &parent_hash, &proposer_pub_key).await.unwrap();
        let floor_value = cache
            .get_floor_bid_value(slot, &parent_hash, &proposer_pub_key)
            .await
            .unwrap()
            .unwrap_or(U256::ZERO);

        let update_res = cache
            .update_top_bid(
                &mut state,
                &builder_bids,
                slot,
                &parent_hash,
                &proposer_pub_key,
                floor_value,
            )
            .await;
        assert!(update_res.is_ok(), "Failed to update top bid");

        let top_bid = cache.get_best_bid(slot, &parent_hash, &proposer_pub_key).await;
        assert!(top_bid.is_ok(), "Failed to get best bid");
        assert_eq!(top_bid.unwrap().unwrap().value(), U256::from(100), "Top bid mismatch");

        // Test: Delete best builder bid
        let delete_result = cache
            .delete_builder_bid(slot, &parent_hash, &proposer_pub_key, &builder_pub_key_1)
            .await;
        assert!(delete_result.is_ok(), "Failed to delete builder bid");

        // Validate: builder bid 2 is now the best bid
        let top_bid = cache.get_best_bid(slot, &parent_hash, &proposer_pub_key).await;
        assert!(top_bid.is_ok(), "Failed to get best bid");
        assert_eq!(top_bid.unwrap().unwrap().value(), U256::from(50), "Top bid mismatch");
    }

    #[tokio::test]
    async fn test_no_cancellation_bid_below_floor() {
        let (cache, submission, floor_value, received_at) = setup_save_and_update_test().await;
        let mut state = SaveBidAndUpdateTopBidResponse::default();

        let result = cache
            .save_bid_and_update_top_bid(
                &submission,
                received_at,
                false,
                floor_value,
                &mut state,
                &RelaySigningContext::default(),
            )
            .await;
        assert!(result.is_ok(), "Save failed");
        assert!(!state.was_bid_saved);
        assert!(!state.is_new_top_bid);
    }

    #[tokio::test]
    async fn test_no_cancellation_bid_above_floor() {
        let (cache, mut submission, floor_value, received_at) = setup_save_and_update_test().await;
        let mut state = SaveBidAndUpdateTopBidResponse::default();

        submission.message_mut().value = floor_value + U256::from(1);
        let result = cache
            .save_bid_and_update_top_bid(
                &submission,
                received_at,
                false,
                floor_value,
                &mut state,
                &RelaySigningContext::default(),
            )
            .await;
        assert!(result.is_ok(), "Save failed");
        assert!(state.was_bid_saved, "Bid should be saved");
        assert!(state.is_new_top_bid, "Bid should be new top bid");

        // Validate bid is new floor
        let new_floor_value = cache
            .get_floor_bid_value(
                submission.message().slot,
                &submission.message().parent_hash,
                &submission.message().proposer_public_key,
            )
            .await
            .unwrap()
            .unwrap_or(U256::ZERO);
        assert!(new_floor_value > floor_value, "Floor value should increase");
    }

    #[tokio::test]
    async fn test_cancellation_bid_below_floor() {
        let (cache, mut submission, floor_value, received_at) = setup_save_and_update_test().await;
        let mut state = SaveBidAndUpdateTopBidResponse::default();

        submission.message_mut().value = floor_value.saturating_sub(U256::from(1));
        let result = cache
            .save_bid_and_update_top_bid(
                &submission,
                received_at,
                true,
                floor_value,
                &mut state,
                &RelaySigningContext::default(),
            )
            .await;
        assert!(result.is_ok(), "Save failed");
        assert!(state.was_bid_saved, "Bid should be saved");
        assert!(!state.is_new_top_bid, "Bid should not be new top bid");

        // Validate floor is the same
        let new_floor_value = cache
            .get_floor_bid_value(
                submission.message().slot,
                &submission.message().parent_hash,
                &submission.message().proposer_public_key,
            )
            .await
            .unwrap()
            .unwrap_or(U256::ZERO);
        assert!(new_floor_value == floor_value, "Floor value should not change");
    }

    #[tokio::test]
    async fn test_cancellation_bid_above_floor() {
        let (cache, mut submission, floor_value, received_at) = setup_save_and_update_test().await;
        let mut state = SaveBidAndUpdateTopBidResponse::default();

        submission.message_mut().value = floor_value + U256::from(1);
        let result = cache
            .save_bid_and_update_top_bid(
                &submission,
                received_at,
                true,
                floor_value,
                &mut state,
                &RelaySigningContext::default(),
            )
            .await;
        assert!(result.is_ok(), "Failed to save bid");
        assert!(state.was_bid_saved, "Bid should be saved");
        assert!(state.is_new_top_bid, "Bid should be new top bid");

        // Validate bid is not new floor as this is a cancellable bid
        let new_floor_value = cache
            .get_floor_bid_value(
                submission.message().slot,
                &submission.message().parent_hash,
                &submission.message().proposer_public_key,
            )
            .await
            .unwrap()
            .unwrap_or(U256::ZERO);
        assert!(new_floor_value != submission.message().value, "Floor value should not change");
    }

    #[tokio::test]
    async fn test_no_cancellation_bid_above_floor_but_not_top() {
        let (cache, mut submission, floor_value, received_at) = setup_save_and_update_test().await;

        // Save top bid from different builder. Cancellations enabled so won't set new floor.
        submission.message_mut().builder_public_key =
            BlsPublicKey::try_from([53u8; 48].as_ref()).unwrap();
        submission.message_mut().value = floor_value + U256::from(2);
        let mut state = SaveBidAndUpdateTopBidResponse::default();
        let result = cache
            .save_bid_and_update_top_bid(
                &submission,
                received_at,
                true,
                floor_value,
                &mut state,
                &RelaySigningContext::default(),
            )
            .await;
        assert!(result.is_ok(), "Failed to save top bid");

        // Save bid below top bid but above floor.
        submission.message_mut().value = floor_value + U256::from(1);
        submission.message_mut().builder_public_key = BlsPublicKey::default();
        let mut state = SaveBidAndUpdateTopBidResponse::default();

        let result = cache
            .save_bid_and_update_top_bid(
                &submission,
                received_at,
                false,
                floor_value,
                &mut state,
                &RelaySigningContext::default(),
            )
            .await;
        assert!(result.is_ok(), "Failed to save bid");
        assert!(state.was_bid_saved, "Bid should be saved");
        assert!(!state.is_new_top_bid, "Bid should not be the new top bid");
    }

    async fn setup_save_and_update_test() -> (RedisCache, SignedBidSubmission, U256, u128) {
        let cache = RedisCache::new("redis://127.0.0.1/", Vec::new()).await.unwrap();
        cache.clear_cache().await.unwrap();

        let floor_value = U256::from(50);
        let received_at = 1000;

        let mut state = SaveBidAndUpdateTopBidResponse::default();
        let mut submission = SignedBidSubmission::default();
        submission.message_mut().slot = 1;

        // Save floor value
        submission.message_mut().builder_public_key =
            BlsPublicKey::try_from([12u8; 48].as_ref()).unwrap();
        submission.message_mut().value = floor_value;
        cache
            .save_bid_and_update_top_bid(
                &submission,
                received_at,
                false,
                U256::ZERO,
                &mut state,
                &RelaySigningContext::default(),
            )
            .await
            .unwrap();

        // Reset submission values
        submission.message_mut().builder_public_key = BlsPublicKey::default();
        submission.message_mut().value = U256::from(10);

        (cache, submission, floor_value, received_at)
    }

    #[tokio::test]
    async fn test_seen_or_insert_block_hash() {
        let cache = RedisCache::new("redis://127.0.0.1/", Vec::new()).await.unwrap();
        cache.clear_cache().await.unwrap();

        let slot = 42;
        let block_hash = Hash32::try_from([5u8; 32].as_ref()).unwrap();

        // Test: Check if block hash has been seen before (should be false initially)
        let seen_result = cache
            .seen_or_insert_block_hash(
                &block_hash,
                slot,
                &Hash32::default(),
                &BlsPublicKey::default(),
            )
            .await;
        assert!(seen_result.is_ok(), "Failed to check if block hash was seen");
        assert!(!seen_result.unwrap(), "Block hash was incorrectly seen before");

        // Test: Insert the block hash and check again (should be true after insert)
        let seen_result_again = cache
            .seen_or_insert_block_hash(
                &block_hash,
                slot,
                &Hash32::default(),
                &BlsPublicKey::default(),
            )
            .await;
        assert!(seen_result_again.is_ok(), "Failed to check if block hash was seen after insert");
        assert!(seen_result_again.unwrap(), "Block hash was not seen after insert");

        // Test: Add a different new block hash (should be false initially)
        let block_hash_2 = Hash32::try_from([6u8; 32].as_ref()).unwrap();
        let seen_result = cache
            .seen_or_insert_block_hash(
                &block_hash_2,
                slot,
                &Hash32::default(),
                &BlsPublicKey::default(),
            )
            .await;
        assert!(seen_result.is_ok(), "Failed to check if block hash was seen");
        assert!(!seen_result.unwrap(), "Block hash was incorrectly seen before");

        // Test: Insert the original block hash again, ensure it wasn't overwritten (should be true
        // after insert)
        let seen_result_again = cache
            .seen_or_insert_block_hash(
                &block_hash,
                slot,
                &Hash32::default(),
                &BlsPublicKey::default(),
            )
            .await;
        assert!(seen_result_again.is_ok(), "Failed to check if block hash was seen after insert");
        assert!(seen_result_again.unwrap(), "Block hash was not seen after insert");
    }

    #[tokio::test]
    async fn test_can_aquire_lock() {
        let cache = RedisCache::new("redis://127.0.0.1/", Vec::new()).await.unwrap();
        cache.clear_cache().await.unwrap();
        assert!(cache.try_acquire_or_renew_leadership("leader").await)
    }

    #[tokio::test]
    async fn test_others_cant_aquire_lock_if_held() {
        let cache = RedisCache::new("redis://127.0.0.1/", Vec::new()).await.unwrap();
        cache.clear_cache().await.unwrap();
        assert!(cache.try_acquire_or_renew_leadership("leader").await);
        assert!(!cache.try_acquire_or_renew_leadership("others").await);
    }

    #[tokio::test]
    async fn test_can_renew_lock() {
        let cache = RedisCache::new("redis://127.0.0.1/", Vec::new()).await.unwrap();
        cache.clear_cache().await.unwrap();
        assert!(cache.try_acquire_or_renew_leadership("leader").await);
        assert!(cache.try_acquire_or_renew_leadership("leader").await);
    }

    #[tokio::test]
    async fn test_others_cannot_renew() {
        let cache = RedisCache::new("redis://127.0.0.1/", Vec::new()).await.unwrap();
        cache.clear_cache().await.unwrap();
        assert!(cache.try_acquire_or_renew_leadership("leader").await);
        assert!(cache.try_acquire_or_renew_leadership("leader").await);
        assert!(!cache.try_acquire_or_renew_leadership("others").await);
    }

    #[tokio::test]
    async fn test_pending_blocks() {
        let cache = RedisCache::new("redis://127.0.0.1/", Vec::new()).await.unwrap();
        cache.clear_cache().await.unwrap();

        let builder_infos = vec![
            BuilderInfoDocument {
                builder_info: BuilderInfo{
                    collateral: U256::from(100),
                    is_optimistic: true,
                    builder_id: None,
                },
                pub_key: BlsPublicKey::default(),
            }
        ];

        cache.update_builder_infos(builder_infos).await.unwrap();
        

        let slot = 42;
        let block_hash = Hash32::try_from([5u8; 32].as_ref()).unwrap();
        let builder_pub_key = BlsPublicKey::default();
        let time = 1616237123000u64;

        cache.save_pending_block_header(slot, &builder_pub_key, &block_hash,  time)
            .await
            .unwrap();

        cache.save_pending_block_payload(slot, &builder_pub_key, &block_hash,  time)
            .await
            .unwrap();

        let pending_blocks = cache.get_pending_blocks().await.unwrap();

        for i in pending_blocks {
            assert_eq!(i.slot, slot);
            assert_eq!(i.block_hash, block_hash);
            assert_eq!(i.builder_pubkey, builder_pub_key);
            assert_eq!(i.header_receive_ms, Some(time));
            assert_eq!(i.payload_receive_ms, Some(time));
        }
    }

    #[tokio::test]
    async fn test_pending_blocks_multiple() {
        let cache = RedisCache::new("redis://127.0.0.1/", Vec::new()).await.unwrap();
        cache.clear_cache().await.unwrap();

        let builder_infos = vec![
            BuilderInfoDocument {
                builder_info: BuilderInfo{
                    collateral: U256::from(100),
                    is_optimistic: true,
                    builder_id: None,
                },
                pub_key: BlsPublicKey::default(),
            }
        ];

        cache.update_builder_infos(builder_infos).await.unwrap();

        let mut expected_pending_blocks = Vec::new();
        
        for i in 0..10 {
            let slot = i as u64;
            let block_hash = Hash32::try_from([i; 32].as_ref()).unwrap();
            let builder_pub_key = BlsPublicKey::default();
            let time = get_current_unix_time_in_nanos() as u64;

            cache.save_pending_block_header(slot, &builder_pub_key, &block_hash,  time)
                .await
                .unwrap();

            cache.save_pending_block_payload(slot, &builder_pub_key, &block_hash,  time)
                .await
                .unwrap();

            expected_pending_blocks.push(PendingBlock {
                slot,
                block_hash,
                builder_pubkey: builder_pub_key,
                header_receive_ms: Some(time),
                payload_receive_ms: Some(time),
            });
        }

        let mut pending_blocks = cache.get_pending_blocks().await.unwrap();
        pending_blocks.sort_by_key(|block| block.slot);

        for (actual, expected) in pending_blocks.iter().zip(expected_pending_blocks.iter()) {
            assert_eq!(actual.slot, expected.slot);
            assert_eq!(actual.block_hash, expected.block_hash);
            assert_eq!(actual.builder_pubkey, expected.builder_pubkey);
            assert_eq!(actual.header_receive_ms, expected.header_receive_ms);
            assert_eq!(actual.payload_receive_ms, expected.payload_receive_ms);
        }

        let mut pending_block_hashes = HashMap::new();
        for pending_block in pending_blocks {
            pending_block_hashes
                .entry(pending_block.builder_pubkey.clone())
                .or_insert_with(Vec::new)
                .push(pending_block.block_hash.clone());
        }
    }

    #[tokio::test]
    async fn test_pending_blocks_no_header() {
        let cache = RedisCache::new("redis://127.0.0.1/", Vec::new()).await.unwrap();
        cache.clear_cache().await.unwrap();

        let builder_infos = vec![
            BuilderInfoDocument {
                builder_info: BuilderInfo{
                    collateral: U256::from(100),
                    is_optimistic: true,
                    builder_id: None,
                },
                pub_key: BlsPublicKey::default(),
            }
        ];

        cache.update_builder_infos(builder_infos).await.unwrap();
        

        let slot = 42;
        let block_hash = Hash32::try_from([5u8; 32].as_ref()).unwrap();
        let builder_pub_key = BlsPublicKey::default();
        let time = 1616237123000u64;

        cache.save_pending_block_payload(slot, &builder_pub_key, &block_hash,  time)
            .await
            .unwrap();

        let pending_blocks = cache.get_pending_blocks().await.unwrap();

        for i in pending_blocks {
            assert_eq!(i.slot, slot);
            assert_eq!(i.block_hash, block_hash);
            assert_eq!(i.builder_pubkey, builder_pub_key);
            assert_eq!(i.header_receive_ms, None);
            assert_eq!(i.payload_receive_ms, Some(time));
        }
    }

    #[tokio::test]
    async fn test_pending_blocks_no_payload() {
        let cache = RedisCache::new("redis://127.0.0.1/", Vec::new()).await.unwrap();
        cache.clear_cache().await.unwrap();

        let builder_infos = vec![
            BuilderInfoDocument {
                builder_info: BuilderInfo{
                    collateral: U256::from(100),
                    is_optimistic: true,
                    builder_id: None,
                },
                pub_key: BlsPublicKey::default(),
            }
        ];

        cache.update_builder_infos(builder_infos).await.unwrap();
        

        let slot = 42;
        let block_hash = Hash32::try_from([5u8; 32].as_ref()).unwrap();
        let builder_pub_key = BlsPublicKey::default();
        let time = 1616237123000u64;

        cache.save_pending_block_header(slot, &builder_pub_key, &block_hash,  time)
            .await
            .unwrap();

        let pending_blocks = cache.get_pending_blocks().await.unwrap();

        for i in pending_blocks {
            assert_eq!(i.slot, slot);
            assert_eq!(i.block_hash, block_hash);
            assert_eq!(i.builder_pubkey, builder_pub_key);
            assert_eq!(i.header_receive_ms, Some(time));
            assert_eq!(i.payload_receive_ms, None);
        }
    }

    #[tokio::test]
    async fn test_pending_blocks_dublicate_payload() {
        let cache = RedisCache::new("redis://127.0.0.1/", Vec::new()).await.unwrap();
        cache.clear_cache().await.unwrap();

        let builder_infos = vec![
            BuilderInfoDocument {
                builder_info: BuilderInfo{
                    collateral: U256::from(100),
                    is_optimistic: true,
                    builder_id: None,
                },
                pub_key: BlsPublicKey::default(),
            }
        ];

        cache.update_builder_infos(builder_infos).await.unwrap();
        

        let slot = 42;
        let block_hash = Hash32::try_from([5u8; 32].as_ref()).unwrap();
        let builder_pub_key = BlsPublicKey::default();
        let time = 1616237123000u64;

        cache.save_pending_block_header(slot, &builder_pub_key, &block_hash,  time)
            .await
            .unwrap();

        cache.save_pending_block_payload(slot, &builder_pub_key, &block_hash,  time)
            .await
            .unwrap();

            cache.save_pending_block_payload(slot, &builder_pub_key, &block_hash,  1716237123000u64)
            .await
            .unwrap();

        let pending_blocks = cache.get_pending_blocks().await.unwrap();

        for i in pending_blocks {
            assert_eq!(i.slot, slot);
            assert_eq!(i.block_hash, block_hash);
            assert_eq!(i.builder_pubkey, builder_pub_key);
            assert_eq!(i.header_receive_ms, Some(time));
            assert_eq!(i.payload_receive_ms, Some(time));
        }
    }

    #[tokio::test]
    async fn test_save_new_gateway_election() {
        // Arrange
        let cache = RedisCache::new("redis://127.0.0.1/", Vec::new()).await.unwrap();
<<<<<<< HEAD
        let election = SignedGatewayElection::default();
=======
        let election = SignedPreconferElection::default();
>>>>>>> f861c401
        let slot = 42;

        // Act
        let result = cache.save_new_gateway_election(&election, slot).await;

        // Assert
        assert!(result.is_ok(), "Failed to save new gateway election");
    }

    #[tokio::test]
    async fn test_get_gateway() {
        // Arrange
        let cache = RedisCache::new("redis://127.0.0.1/", Vec::new()).await.unwrap();
        let slot = 42;

        // Act
        let result = cache.get_elected_gateway(slot).await;

        // Assert
        assert!(result.is_ok(), "Failed to get gateway");
    }

    #[tokio::test]
    async fn test_save_constraints() {
        // Arrange
        let cache = RedisCache::new("redis://127.0.0.1/", Vec::new()).await.unwrap();

        let basic_tx_constraint = BasicTransactionConstraint {
            hash: Default::default(),
            transaction_bytes: Default::default(),
        };
        let mut constraints: List<Constraint, 4> = List::default();
        constraints.push(Constraint::BasicTransactionConstraint(basic_tx_constraint));

        let constraints = ConstraintsMessage {
            slot: 0,
            public_key: Default::default(),
            constraints,
        };

        // Act
        let result = cache.save_constraints(&constraints).await;

        // Assert
        assert!(result.is_ok(), "Failed to save constraints");
    }

    #[tokio::test]
    async fn test_get_constraints() {
        // Arrange
        let cache = RedisCache::new("redis://127.0.0.1/", Vec::new()).await.unwrap();
        let slot = 42;

        // Act
        let result = cache.get_constraints(slot).await;

        // Assert
        assert!(result.is_ok(), "Failed to get constraints");
    }
}<|MERGE_RESOLUTION|>--- conflicted
+++ resolved
@@ -25,11 +25,7 @@
 
 
 use tokio_stream::{Stream, StreamExt, wrappers::BroadcastStream};
-<<<<<<< HEAD
-use helix_common::api::constraints_api::{ConstraintsMessage, SignedGatewayElection};
-=======
 use helix_common::api::constraints_api::{ConstraintsMessage, SignedPreconferElection};
->>>>>>> f861c401
 
 use crate::{
     error::AuctioneerError,
@@ -1209,20 +1205,12 @@
 
 #[async_trait]
 impl ConstraintsAuctioneer for RedisCache {
-<<<<<<< HEAD
-    async fn save_new_gateway_election(&self, signed_election: &SignedGatewayElection, slot: u64) -> Result<(), AuctioneerError> {
-=======
     async fn save_new_gateway_election(&self, signed_election: &SignedPreconferElection, slot: u64) -> Result<(), AuctioneerError> {
->>>>>>> f861c401
         self.hset(ELECTED_GATEWAY_KEY, &slot.to_string(), signed_election, Some(TWO_EPOCH_EXPIRY_S)).await?;
         Ok(())
     }
 
-<<<<<<< HEAD
-    async fn get_elected_gateway(&self, slot: u64) -> Result<Option<SignedGatewayElection>, AuctioneerError> {
-=======
     async fn get_elected_gateway(&self, slot: u64) -> Result<Option<SignedPreconferElection>, AuctioneerError> {
->>>>>>> f861c401
         Ok(self.hget(ELECTED_GATEWAY_KEY, &slot.to_string()).await?)
     }
 
@@ -2545,11 +2533,7 @@
     async fn test_save_new_gateway_election() {
         // Arrange
         let cache = RedisCache::new("redis://127.0.0.1/", Vec::new()).await.unwrap();
-<<<<<<< HEAD
-        let election = SignedGatewayElection::default();
-=======
         let election = SignedPreconferElection::default();
->>>>>>> f861c401
         let slot = 42;
 
         // Act
