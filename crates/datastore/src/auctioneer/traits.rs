--- conflicted
+++ resolved
@@ -152,9 +152,6 @@
         &self,
         proposer_pub_key: &BlsPublicKey,
     ) -> Result<bool, AuctioneerError>;
-<<<<<<< HEAD
-
+    
     async fn try_acquire_or_renew_leadership(&self, leader: bool) -> bool;
-=======
->>>>>>> 5e112e92
 }