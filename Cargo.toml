--- conflicted
+++ resolved
@@ -29,19 +29,15 @@
 
 # Async and Networking 
 async-trait = "0.1"
-<<<<<<< HEAD
-axum = "0.6.20"
+axum = "0.7.4"
 dashmap = { version = "5.5.3", features = [] }
-=======
-axum = "0.7.4"
-tower-http = { version = "0.5.1", features = ["limit"] }
->>>>>>> f1a37e7a
 futures = "0.3"
 hyper = "0.14.27"
 http = "0.2.9"
 reqwest = { version = "0.11", features = ["json", "native-tls-vendored"] }
 tokio = { version = "1.33.0", features = ["full"] }
 tokio-stream = "0.1"
+tower-http = { version = "0.5.1", features = ["limit"] }
 url = "2.4"
 
 # Serialization and Data Format 
